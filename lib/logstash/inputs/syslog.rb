--- conflicted
+++ resolved
@@ -151,7 +151,7 @@
 
     @udp.close if @udp
     @udp = UDPSocket.new(Socket::AF_INET)
-<<<<<<< HEAD
+    @udp.do_not_reverse_lookup = true
     if @udp_receive_buffer_bytes
       @udp.setsockopt(Socket::SOL_SOCKET, Socket::SO_RCVBUF, @udp_receive_buffer_bytes)
       rcvbuf = @udp.getsockopt(Socket::SOL_SOCKET, Socket::SO_RCVBUF).unpack("i")[0]
@@ -159,9 +159,6 @@
         @logger.warn("Unable to set udp_receive_buffer_bytes to desired size. Requested #{@udp_receive_buffer_bytes} but obtained #{rcvbuf} bytes.")
       end
     end
-=======
-    @udp.do_not_reverse_lookup = true
->>>>>>> 8d4ac25e
     @udp.bind(@host, @port)
 
     while !stop?
